#include <assert.h>
#include <stdint.h>
#include <stdio.h>
#include <fstream>
#include <iostream>
#include <vector>

#define ENABLE_GPU 1

#include "core/tensor.h"
#include "kern/kernel.h"
#include "kernel_gpu.h"
#include "math.h"
#include "string.h"
#include "utils.h"

namespace inferllm {
namespace gpu {

#define CUDA_KERNEL_LOOP(i, n)                                   \
    for (int i = blockIdx.x * blockDim.x + threadIdx.x; i < (n); \
         i += blockDim.x * gridDim.x)

constexpr int kBlockSize = 256;
constexpr int kNumWaves = 32;
constexpr int DequantizedBlockSize = 256;
const int CUDA_NUM_THREADS = 512;

inline int GET_BLOCKS(const int N) {
    return (N + CUDA_NUM_THREADS - 1) / CUDA_NUM_THREADS;
}

__global__ void llm_elemwise_broadcast_dim0_src1_compute_float_add_gpu(
        const float* src0, const float* src1, float* dst, uint32_t len0,
        uint32_t len1) {
    int row = blockIdx.y;
    int col = threadIdx.x + blockIdx.x * blockDim.x;
    if (col < len1) {
        int index = row * len1 + col;
        dst[index] = src0[index] + src1[col];
    }
}

__global__ void llm_elemwise_broadcast_dim0_src1_compute_float_mul_gpu(
        const float* src0, const float* src1, float* dst, uint32_t rows,
        uint32_t ncols) {
    int row = blockIdx.y;
    int col = threadIdx.x + blockIdx.x * blockDim.x;
    if (col < ncols) {
        int index = row * ncols + col;
        dst[index] = src0[index] * src1[col];
    }
}

void llm_elemwise_broadcast_dim0_src1_compute_float(
        const float* src0, const float* src1, float* dst, uint32_t rows, uint32_t ncols,
        ElemMode mode, cudaHandle* handle) {
    cudaStream_t stream = handle->stream;
    const dim3 block_dims(512, 1, 1);
    const dim3 block_nums((ncols + 511) / 512, rows, 1);
    switch (mode) {
        case ElemMode::Add: {
            llm_elemwise_broadcast_dim0_src1_compute_float_add_gpu<<<
                    block_nums, block_dims, 0, stream>>>(src0, src1, dst, rows, ncols);
            break;
        }
        case ElemMode::Mul: {
            llm_elemwise_broadcast_dim0_src1_compute_float_mul_gpu<<<
                    block_nums, block_dims, 0, stream>>>(src0, src1, dst, rows, ncols);
            break;
        }
        default:
            INFER_ASSERT(0, "Not supported.");
    }
}


__global__ void softmax_f32_cuda(const float* x, float* dst, const int cols) {
    const int row = blockDim.y * blockIdx.y + threadIdx.y;
    const int block_size = blockDim.x;
    const int tid = threadIdx.x;
    const float* src = x + row * cols;
    dst = dst + row * cols;

    float max = -INFINITY;
    for (int col = tid; col < cols; col += block_size) {
        const float val = src[col];
        max = val > max ? val : max;
    }

    // sum up partial sums
    __syncthreads();
#pragma unroll
    for (int mask = 16; mask > 0; mask >>= 1) {
        float temp = __shfl_xor_sync(0xffffffff, max, mask);
        max = max > temp ? max : temp;
    }

    float sum = 0.0;
    for (int col = tid; col < cols; col += block_size) {
        const float val = expf(src[col] - max);
        sum += val;
        dst[col] = val;
    }

    // sum up partial sums
    __syncthreads();
#pragma unroll
    for (int mask = 16; mask > 0; mask >>= 1) {
        sum += __shfl_xor_sync(0xffffffff, sum, mask, 32);
    }

    for (int col = tid; col < cols; col += block_size) {
        dst[col] /= sum;
    }
}

void llm_softmax_compute_float(
        const float* src, float* dst, uint32_t len_row, uint32_t col,
        cudaHandle* handle) {
    cudaStream_t stream = handle->stream;
    const dim3 block_dims(kNumWaves, 1, 1);
    const dim3 block_nums(1, len_row, 1);
    softmax_f32_cuda<<<block_nums, block_dims, 0, stream>>>(src, dst, col);
}

__global__ void embeding_float_cuda(
        const float* weights, const uint32_t* index, float* dst, uint32_t len_seq,
        uint32_t embd) {
    int seq_id = blockIdx.y;
    int thread_id = threadIdx.x + blockIdx.x * blockDim.x;
    if (thread_id < embd) {
        uint32_t row = index[seq_id];
        dst = dst + seq_id * embd;
        weights = weights + row * embd;
        dst[thread_id] = weights[thread_id];
    }
}

void llm_embedding_get_float_float(
        const float* weights, const uint32_t* index, float* dst, uint32_t len_seq,
        uint32_t embd, cudaHandle* handle) {
    cudaStream_t stream = handle->stream;
    const dim3 block_dims(512, 1, 1);
    const dim3 block_nums((embd + 512) / 512, len_seq, 1);
    embeding_float_cuda<<<block_nums, block_dims, 0, stream>>>(
            weights, index, dst, len_seq, embd);
}

__global__ void llm_embedding_get_int4_float_gpu(
        const void* weights, const uint32_t* index, float* dst, uint32_t len_seq,
        uint32_t embd, const int weight_stride) {
    int seq_id = blockIdx.y;
    int thread_id = threadIdx.x + blockIdx.x * blockDim.x;
    if (thread_id < embd / 2) {
        uint32_t row = index[seq_id];
        dst = dst + seq_id * embd;
        const void* src = (static_cast<const char*>(weights) + row * weight_stride);
        int q40_block_id = thread_id * 2 / QK40;
        int block_offset = thread_id % (QK40 / 2);
        BlockQ40* q40_block = (BlockQ40*)src + q40_block_id;
        float scale = q40_block->d;
        uint8_t value = q40_block->qs[block_offset];
        const int8_t v1 = value & 0xf;
        const int8_t v2 = value >> 4;
        dst[thread_id * 2] = (v1 - 8) * scale;
        dst[thread_id * 2 + 1] = (v2 - 8) * scale;
    }
}

void llm_embedding_get_int4_float(
        const void* weights, const uint32_t* index, float* dst, uint32_t len_seq,
        uint32_t embd, cudaHandle* handle) {
    const int weight_stride = embd * sizeof(BlockQ40) / QK40;
    // one thread compute two data
    int grid_1 = (embd / 2 + DequantizedBlockSize - 1) / DequantizedBlockSize;
    dim3 grid(grid_1, len_seq);
    cudaStream_t stream = handle->stream;
    llm_embedding_get_int4_float_gpu<<<grid, DequantizedBlockSize, 0, stream>>>(
            weights, index, dst, len_seq, embd, weight_stride);
}

struct SiluFunctor {
    __device__ float operator()(uint32_t i, const float* input) const {
        float src = input[i];
        return src / (1.0 + exp(-src));
    }
};

struct GeluFunctor {
    __device__ float operator()(uint32_t i, const float* input) const {
        float src = input[i];
        return 0.5 * src * (1 + tanh(sqrt(2.0 / PI) * (src + PGELU * src * src * src)));
    }
};

struct AddFunctor {
    __device__ float operator()(
            uint32_t i, const float* input1, const float* input2) const {
        return input1[i] + input2[i];
    }
};

struct MulFunctor {
    __device__ float operator()(
            uint32_t i, const float* input1, const float* input2) const {
        return input1[i] * input2[i];
    }
};

template <typename Function, typename... Args>
__global__ void ApplyFunction(Function functor, int64_t n, float* ret, Args... args) {
    const int tid = blockIdx.x * blockDim.x + threadIdx.x;
    if (tid < n) {
        ret[tid] = functor(tid, args...);
    }
}

template <typename Function, typename... Args>
cudaError_t LaunchKernel(
        Function fun, cudaStream_t stream, int64_t n, float* ret, Args... args) {
    int num_blocks = (n + kBlockSize - 1) / kBlockSize;
    ApplyFunction<Function, Args...>
            <<<num_blocks, kBlockSize, 0, stream>>>(fun, n, ret, args...);
    return cudaPeekAtLastError();
}

void llm_elemwise_compute_float(
        InData<float> srcs, float* dst, size_t len, ElemMode mode, cudaHandle* handle) {
    cudaStream_t stream = handle->stream;
    switch (mode) {
        case ElemMode::Add: {
            const float* src0 = srcs[0];
            const float* src1 = srcs[1];
            LaunchKernel(AddFunctor(), stream, len, dst, src0, src1);
            break;
        }
        case ElemMode::Mul: {
            const float* src0 = srcs[0];
            const float* src1 = srcs[1];

            LaunchKernel(MulFunctor(), stream, len, dst, src0, src1);
            break;
        }
        case ElemMode::Silu: {
            const float* src0 = srcs[0];
            LaunchKernel(SiluFunctor(), stream, len, dst, src0);
            break;
        }
        case ElemMode::Gelu: {
            const float* src0 = srcs[0];
            LaunchKernel(GeluFunctor(), stream, len, dst, src0);
            break;
        }
        default:
            INFER_ASSERT(0, "Not supported.");
    }
}

__global__ void rms_norm_f32(const float* x, float* dst, const int ncols, float eps) {
    const int row = blockIdx.x;
    const int tid = threadIdx.x;
    const int WARP_SIZE = blockDim.x;

    float tmp = 0.0f;  // partial sum for thread in warp
    for (int i = 0; i < ncols; i += WARP_SIZE) {
        const int col = i + tid;
        const float xi = x[row * ncols + col];
        tmp += xi * xi;
    }

    // sum up partial sums
    __syncthreads();
#pragma unroll
    for (int mask = 16; mask > 0; mask >>= 1) {
        tmp += __shfl_xor_sync(0xffffffff, tmp, mask, 32);
    }

    const float mean = tmp / ncols;
    const float scale = 1.0f / sqrtf(mean + eps);

    for (int i = 0; i < ncols; i += WARP_SIZE) {
        const int col = i + tid;
        dst[row * ncols + col] = scale * x[row * ncols + col];
    }
}

void llm_rms_norm_compute_float(
        const float* src, float* dst, uint32_t seq_len, uint32_t embd, float eps,
        cudaHandle* handle) {
    cudaStream_t stream = handle->stream;
    rms_norm_f32<<<seq_len, kNumWaves, 0, stream>>>(
            src, dst,  embd, eps);
}

__global__ void norm_f32(const float* x, float* dst, const int ncols, float eps) {
    const int row = blockIdx.x;
    const int tid = threadIdx.x;
    const int WARP_SIZE = blockDim.x;

    float mean = 0.0f;  // partial sum for thread in warp
    for (int i = 0; i < ncols; i += WARP_SIZE) {
        const int col = i + tid;
        const float xi = x[row * ncols + col];
        mean += xi;
    }
    // sum up partial sums
    __syncthreads();
#pragma unroll
    for (int mask = 16; mask > 0; mask >>= 1) {
        mean += __shfl_xor_sync(0xffffffff, mean, mask, 32);
    }
    mean = mean / ncols;

    float sum = 0.0f;  // partial sum for thread in warp
    for (int i = 0; i < ncols; i += WARP_SIZE) {
        const int col = i + tid;
        const float xi = x[row * ncols + col] - mean;
        sum += xi * xi;
        dst[row * ncols + col] = xi;
    }
    // sum up partial sums
    __syncthreads();
#pragma unroll
    for (int mask = 16; mask > 0; mask >>= 1) {
        sum += __shfl_xor_sync(0xffffffff, sum, mask, 32);
    }
    const float scale = 1.0f / sqrtf(sum / ncols + eps);

    for (int i = 0; i < ncols; i += WARP_SIZE) {
        const int col = i + tid;
        dst[row * ncols + col] = scale * x[row * ncols + col];
    }
}

void llm_norm_compute_float(
        const float* src, float* dst, uint32_t seq_len, uint32_t embd, float eps,
        cudaHandle* handle) {
    cudaStream_t stream = handle->stream;
    norm_f32<<<seq_len, kNumWaves, 0, stream>>>(src, dst, embd, eps);
}

template <bool halfmode>
__global__ void rope_compute_float(
        float* dst, const float* src, float theta_scale, uint32_t position_offset,
        uint32_t n_rot, uint32_t seqlen, uint32_t n_head, uint32_t head_embd) {
    const int rot = threadIdx.x;
    const int head = blockIdx.x;
    const int seq = blockIdx.y;

    if (rot >= n_rot / 2 || head >= n_head || seq >= seqlen) {
        return;
    }

    const float theta = (position_offset + seq) * powf(theta_scale, rot);
    const float sin_theta = sinf(theta);
    const float cos_theta = cosf(theta);

    const int offset = seq * n_head * head_embd + head * head_embd;
    if (halfmode) {
        const int half_embd = head_embd / 2;
        const float x0 = src[offset + rot];
        const float x1 = src[offset + rot + half_embd];
        dst[offset + rot] = x0 * cos_theta - x1 * sin_theta;
        dst[offset + rot + half_embd] = x0 * sin_theta + x1 * cos_theta;
    } else {
        const float x0 = src[offset + 2 * rot];
        const float x1 = src[offset + 2 * rot + 1];
        dst[offset + 2 * rot] = x0 * cos_theta - x1 * sin_theta;
        dst[offset + 2 * rot + 1] = x0 * sin_theta + x1 * cos_theta;
    }
}

void llm_rope_compute_float(
        float* dst, const float* src, uint32_t n_past, uint32_t n_rot, RotMode m,
        uint32_t seqlen, uint32_t head, uint32_t head_embd, cudaHandle* handle) {
    cudaStream_t stream = handle->stream;

    const float theta_scale = powf(10000.0, -2.0f / n_rot);
    const float position_offset = n_past;

    INFER_ASSERT(n_rot <= 2048, "n_rot is two large.");
    INFER_ASSERT(n_rot % 2 == 0, "n_rot must be even.");

    //! offset to nr_past
    if (m == RotMode::Mode1) {
        src = src + n_past * head_embd * head;
        dst = dst + n_past * head_embd * head;
        seqlen = seqlen - n_past;
    }
    const dim3 block_dims(n_rot / 2, 1, 1);
    const dim3 block_nums(head, seqlen, 1);

    if (m == RotMode::ModelRotHalf) {
        rope_compute_float<true><<<block_nums, block_dims, 0, stream>>>(
                dst, src, theta_scale, position_offset, n_rot, seqlen, head, head_embd);
    } else {
        rope_compute_float<false><<<block_nums, block_dims, 0, stream>>>(
                dst, src, theta_scale, position_offset, n_rot, seqlen, head, head_embd);
    }
}

__global__ void llm_elemwise_compute_float_scale_gpu(
        float* src, float* dst, size_t len, float scale) {
    int index = blockIdx.x * blockDim.x + threadIdx.x;
    if (index < len) {
        dst[index] = src[index] * scale;
    }
}

void llm_elemwise_compute_float_scale(
        float* src, float* dst, size_t len, float scale, cudaHandle* handle) {
    cudaStream_t stream = handle->stream;
    const dim3 block_dims(CUDA_NUM_THREADS, 1, 1);
    const dim3 block_nums((len + CUDA_NUM_THREADS - 1) / CUDA_NUM_THREADS, 1, 1);
    llm_elemwise_compute_float_scale_gpu<<<block_nums, block_dims, 0, stream>>>(
            src, dst, len, scale);
}

void llm_matmul_compute_float_float(
        float* dst, const float* src0, const float* bias, const float* src1, uint32_t M,
        uint32_t N, uint32_t K, void* workspace, uint32_t size, cudaHandle* handle) {
    cudaStream_t stream = handle->stream;
    cublasHandle_t cublas_handle = handle->cublas_handle;
    float alpha = 1.f;
    float beta = 0.f;
    CUBLAS_CHECK(cublasSetStream(cublas_handle, stream));
    CUBLAS_CHECK(cublasSgemm(
            cublas_handle, CUBLAS_OP_T, CUBLAS_OP_N, N, M, K,
            &alpha, src0, K, src1, K, &beta, dst, N));
    if (bias != nullptr) {
        llm_elemwise_broadcast_dim0_src1_compute_float(
                dst, bias, dst, M, N, ElemMode::Add, handle);
    }
}

__global__ void dequantize_mul_mat_vec(
        const void* dx, const float* y, const float* bias, float* dst, const int M,
        const int N, const int K) {
        const int m_id = blockIdx.y;
    const int n_id = blockIdx.x * blockDim.y + threadIdx.y;
    const int tid = threadIdx.x;

    if (m_id >= M || n_id >= N) {
        return;
    }

    const int iter_stride = 2 * 32;
    const int vals_per_iter =
            iter_stride / 32;  // num quantized vals per thread and i iter

    // partial sum for each thread
    float tmp = 0.0f;
    const float* srcy = y + m_id * K;
    dst = dst + m_id * N;
    float bias_val = bias ? bias[n_id] : 0.0f;

    for (int i = 0; i < K; i += iter_stride) {
        const int col = i + vals_per_iter * tid;
        const int ib = (n_id * K + col) / QK40;  // x block index
        const int iqs = (col % QK40) / 2;        // x quant index

#pragma unroll
        for (int j = 0; j < vals_per_iter; j += 2) {
            float2 v;
            const BlockQ40* x = (const BlockQ40*)dx + ib;
            const float d = x->d;
            const int vui = x->qs[iqs];

            v.x = vui & 0xF;
            v.y = vui >> 4;

            v.x = (v.x - 8.0f) * d;
            v.y = (v.y - 8.0f) * d;

            tmp += v.x * srcy[col];
            tmp += v.y * srcy[col + 1];
        }
    }

    // sum up partial sums and write back result
    __syncthreads();
#pragma unroll
    for (int mask = 16; mask > 0; mask >>= 1) {
        tmp += __shfl_xor_sync(0xffffffff, tmp, mask, 32);
    }

    if (tid == 0) {
        dst[n_id] = tmp + bias_val;
    }
}

void llm_matmul_compute_int4_float(
        float* dst, const void* src0, const float* bias, const float* src1, uint32_t M,
        uint32_t N, uint32_t K, void* workspace, uint32_t size, cudaHandle* handle) {
    INFER_ASSERT(K % QK40 == 0, "embd is not the time of QK40.");
    cudaStream_t stream = handle->stream;
    const dim3 block_nums(N + 15 / 16, M, 1);
    const dim3 block_dims(32, 16, 1);
    dequantize_mul_mat_vec<<<block_nums, block_dims, 0, stream>>>(
            src0, src1, bias, dst, M, N, K);
}

__global__ void llm_scale_diag_mask_inf_float_gpu(
        const float* src, float* dst, const int past, const int len, const int head_dim,
        float scale) {
    const int head = blockIdx.z;
    const int row = blockIdx.y * blockDim.y + threadIdx.y;
    const int col = blockIdx.x * blockDim.x + threadIdx.x;

    if (col >= past + len || row >= len || head >= head_dim)
        return;

    const int row_stride = len + past;
    const int head_stride = len * (len + past);

    src = src + head * head_stride + row * row_stride;
    dst = dst + head * head_stride + row * row_stride;

    dst[col] = (col > past + row) ? -INFINITY : src[col] * scale;
}

void llm_scale_diag_mask_inf_float(
        float* dst, const float* src, float scale, uint32_t past, uint32_t seqlen,
        uint32_t head, cudaHandle* handle) {
    cudaStream_t stream = handle->stream;

    constexpr int kBlockSize = 32;
    const int block_y = (seqlen + kBlockSize - 1) / kBlockSize;
    const int block_x = (past + seqlen + kBlockSize - 1) / kBlockSize;
    const dim3 block_dims(kBlockSize, kBlockSize, 1);
    const dim3 block_nums(block_x, block_y, head);

    llm_scale_diag_mask_inf_float_gpu<<<block_nums, block_dims, 0, stream>>>(
            src, dst, past, seqlen, head, scale);
}

__global__ void diag_mask_inf_f32(
        const float* src, float* dst, const int past, const int len,
        const int head_dim) {
    const int head = blockIdx.z;
    const int row = blockIdx.y * blockDim.y + threadIdx.y;
    const int col = blockIdx.x * blockDim.x + threadIdx.x;

    if (col >= len || row >= len || head >= head_dim)
        return;

    const int row_stride = len + past;
    const int head_stride = len * (len + past);

    src = src + head * head_stride + row * row_stride + past;
    dst = dst + head * head_stride + row * row_stride + past;
    dst[col] = (col > row) ? -INFINITY : src[col];
}

void llm_diag_mask_inf_float(
        float* dst, const float* src, uint32_t n_past, uint32_t N, uint32_t head,
        cudaHandle* handle) {
    cudaStream_t stream = handle->stream;
    constexpr int kBlockSize = 32;
    const int block_n = (N + kBlockSize - 1) / kBlockSize;
    const dim3 block_dims(kBlockSize, kBlockSize, 1);
    const dim3 block_nums(block_n, block_n, head);
    diag_mask_inf_f32<<<block_nums, block_dims, 0, stream>>>(src, dst, n_past, N, head);
}

void llm_permute_compute_float(
        float* dst, const float* src0, uint32_t dim0, uint32_t dim1, uint32_t dim2,
        std::vector<uint32_t> param, cudaHandle* handle) {
    return;
}
/**
 * dst :head *seqlen *(seql)
 */

void llm_matmul_compute_with_head_stride_float(
        float* dst, const float* srck, const float* srcq, uint32_t seqlen,
        uint32_t embd, uint32_t head, uint32_t nr_past, cudaHandle* handle) {
    uint32_t head_embd = embd / head;
    uint32_t M = seqlen;
    uint32_t N = seqlen + nr_past;
    uint32_t K = head_embd;
    cudaStream_t stream = handle->stream;
    cublasHandle_t cublas_handle = handle->cublas_handle;
    float alpha = 1.f;
    float beta = 0.f;
    CUBLAS_CHECK(cublasSetStream(cublas_handle, stream));
    CUBLAS_CHECK(cublasSgemmStridedBatched(
            cublas_handle, CUBLAS_OP_T, CUBLAS_OP_N, N, M, K, &alpha, srck, embd,
            head_embd, srcq, embd, head_embd, &beta, dst, N, M * N, head));
}

void llm_head_batched_matmul_compute_float(
        float* dst, const float* v, const float* qk, uint32_t seqlen, uint32_t embd,
        uint32_t head, uint32_t nr_past, cudaHandle* handle) {
    uint32_t head_embd = embd / head;
    uint32_t M = head_embd;
    uint32_t K = seqlen + nr_past;
    uint32_t N = seqlen;
    cudaStream_t stream = handle->stream;
    cublasHandle_t cublas_handle = handle->cublas_handle;
    float alpha = 1.f;
    float beta = 0.f;

    CUBLAS_CHECK(cublasSetStream(cublas_handle, stream));
    CUBLAS_CHECK(cublasSgemmStridedBatched(
            cublas_handle, CUBLAS_OP_N, CUBLAS_OP_N, M, N, K, &alpha, v, embd,
            head_embd, qk, K, K * N, &beta, dst, embd, head_embd, head));
<<<<<<< HEAD
=======
}

__global__ void glm_gmask_inf_f32(
        float* dst, const int past, const int seqlen, const int head) {
    const int index = blockIdx.x * blockDim.x + threadIdx.x;
    const int head_id = index / seqlen;
    const int row_id = index % seqlen;

    // the laxt row not set -inf
    if (row_id >= seqlen - 1 || head_id >= head)
        return;

    int total_seq = seqlen + past;
    int offset = head_id * seqlen * total_seq + row_id * total_seq + total_seq - 1;
    dst[offset] = -INFINITY;
>>>>>>> fb67873e
}

void llm_glm_gmask_inf_float(
        float* dst, uint32_t n_past, uint32_t seqlen, uint32_t head,
        cudaHandle* handle) {
    cudaStream_t stream = handle->stream;
    uint32_t count = seqlen * head;
    constexpr int kBlockSize = 32 * 32;
    const int block_n = (count + kBlockSize - 1) / kBlockSize;
    const dim3 block_dims(kBlockSize, 1, 1);
    const dim3 block_nums(block_n, 1, 1);
    glm_gmask_inf_f32<<<block_nums, block_dims, 0, stream>>>(dst, n_past, seqlen, head);
}

#define MIN(a, b) ((a) < (b) ? (a) : (b))
#define MAX(a, b) ((a) < (b) ? (b) : (a))

__global__ void glm_rope_compute_float(
        float* dst, const float* src, int32_t n_past, int32_t gmask_positon,
        int32_t seqlen, int32_t head, int32_t embd) {
    const int seq = blockIdx.y;
    const int h = blockIdx.x;
    int p = threadIdx.x;

    if (seq >= seqlen || h >= head || p >= embd / 2)
        return;

    int quart_embd = embd / 4;
    int half_embd = embd / 2;

    int position_id = MIN(seq + n_past, gmask_positon);
    int block_position_id = MAX((n_past + seq) - gmask_positon, 0);

    bool is_second_half = p >= quart_embd;

    position_id = is_second_half ? block_position_id : position_id;

    p = p % quart_embd;
    const double theta = pow(10000.0, ((double)-2 * p) / (half_embd));
    const double cos_theta = cos(position_id * theta);
    const double sin_theta = sin(position_id * theta);

    const float* const src_data =
            src + seq * head * embd + h * embd + p + is_second_half * half_embd;
    float* dst_data =
            dst + seq * head * embd + h * embd + p + is_second_half * half_embd;
    double x0 = src_data[0];
    double x32 = src_data[quart_embd];
    dst_data[0] = x0 * cos_theta - x32 * sin_theta;
    dst_data[quart_embd] = x32 * cos_theta + x0 * sin_theta;
}

void llm_glm_rope_compute_float(
        float* dst, const float* src, uint32_t n_past, uint32_t gmask_positon,
        uint32_t seqlen, uint32_t head, uint32_t embd, cudaHandle* handle) {
    cudaStream_t stream = handle->stream;
    int half_embd = embd / 2;
    const dim3 block_dims(half_embd, 1, 1);
    const dim3 block_nums(head, seqlen, 1);

    glm_rope_compute_float<<<block_nums, block_dims, 0, stream>>>(
            dst, src, n_past, gmask_positon, seqlen, head, embd);
}

void llm_matmul_compute_with_head_strideq_broadcastk_float(
        float* dst, const float* srck, const float* srcq, uint32_t seqlen,
        uint32_t embd, uint32_t head, uint32_t query_group_num, uint32_t nr_past,
        cudaHandle* handle) {
    uint32_t head_embd = embd / head;
    uint32_t M = seqlen;
    uint32_t N = seqlen + nr_past;
    uint32_t K = head_embd;
    cudaStream_t stream = handle->stream;
    cublasHandle_t cublas_handle = handle->cublas_handle;
    float alpha = 1.f;
    float beta = 0.f;
    CUBLAS_CHECK(cublasSetStream(cublas_handle, stream));
    uint32_t kv_head_number = head / query_group_num;
    uint32_t stride_k = query_group_num * head_embd;

    // float cpuk[query_group_num * head_embd * seqlen];
    // float cpuq[head * head_embd * seqlen];
    // float cpudst[head * head_embd * seqlen];

    // cudaMemcpy(
    //         cpuk, srck, sizeof(float) * query_group_num * head_embd * seqlen,
    //         cudaMemcpyDeviceToHost);
    // cudaMemcpy(
    //         cpuq, srcq, sizeof(float) * head * head_embd * seqlen,
    //         cudaMemcpyDeviceToHost);

    for (int i = 0; i < query_group_num; i++) {
        const float* srck_group = srck + i * head_embd;
        const float* srcq_group = srcq + i * kv_head_number * head_embd;
        float* dst_group = dst + i * kv_head_number * N * M;

        CUBLAS_CHECK(cublasSgemmStridedBatched(
                cublas_handle, CUBLAS_OP_T, CUBLAS_OP_N, N, M, K, &alpha, srck_group,
                stride_k, 0, srcq_group, embd, head_embd, &beta, dst_group, N,
                M * N, kv_head_number));
    }
    // cudaMemcpy(
    //         cpudst, dst, sizeof(float) * head * head_embd * seqlen,
    //         cudaMemcpyDeviceToHost);
}

void llm_head_batched_matmul_broadcastv_float(
        float* dst, const float* v, const float* qk, uint32_t seqlen, uint32_t embd,
        uint32_t head, uint32_t query_group_num, uint32_t nr_past, cudaHandle* handle) {
    uint32_t head_embd = embd / head;
    uint32_t M = head_embd;
    uint32_t K = seqlen + nr_past;
    uint32_t N = seqlen;
    cudaStream_t stream = handle->stream;
    cublasHandle_t cublas_handle = handle->cublas_handle;
    float alpha = 1.f;
    float beta = 0.f;
    CUBLAS_CHECK(cublasSetStream(cublas_handle, stream));

    uint32_t kv_head_number = head / query_group_num;
    uint32_t stride_v = query_group_num * head_embd;

    for (int i = 0; i < query_group_num; i++) {
        const float* qk_group = qk + i * kv_head_number * K * N;
        const float* srcv_group = v + i * head_embd;
        float* dst_group = dst + i * kv_head_number * head_embd;

        CUBLAS_CHECK(cublasSgemmStridedBatched(
                cublas_handle, CUBLAS_OP_N, CUBLAS_OP_N, M, N, K, &alpha, srcv_group,
                stride_v, 0, qk_group, K, K * N, &beta, dst_group, embd, head_embd,
                kv_head_number));
    }
}

size_t llm_matmul_get_workspace_float(uint32_t M, uint32_t N, uint32_t K) {
    return 0;
}

size_t llm_matmul_get_workspace_float_float(uint32_t M, uint32_t N, uint32_t K) {
    return 0;
}
}  // namespace gpu
}  // namespace inferllm<|MERGE_RESOLUTION|>--- conflicted
+++ resolved
@@ -606,8 +606,6 @@
     CUBLAS_CHECK(cublasSgemmStridedBatched(
             cublas_handle, CUBLAS_OP_N, CUBLAS_OP_N, M, N, K, &alpha, v, embd,
             head_embd, qk, K, K * N, &beta, dst, embd, head_embd, head));
-<<<<<<< HEAD
-=======
 }
 
 __global__ void glm_gmask_inf_f32(
@@ -623,7 +621,6 @@
     int total_seq = seqlen + past;
     int offset = head_id * seqlen * total_seq + row_id * total_seq + total_seq - 1;
     dst[offset] = -INFINITY;
->>>>>>> fb67873e
 }
 
 void llm_glm_gmask_inf_float(
