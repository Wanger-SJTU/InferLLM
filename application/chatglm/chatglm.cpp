--- conflicted
+++ resolved
@@ -175,11 +175,7 @@
     fprintf(stderr,
             "== 运行模型中. ==\n"
 #if defined(__unix__) || (defined(__APPLE__) && defined(__MACH__)) || defined(_WIN32)
-<<<<<<< HEAD
-            " - 输入 Ctrl+C 将退出程序.\n"
-=======
             " - 输入 Ctrl+C 将在退出程序.\n"
->>>>>>> efc1c184
 #endif
             " - 如果你想换行，请在行末输入'\\'符号.\n");
 
